--- conflicted
+++ resolved
@@ -1,13 +1,8 @@
 {
   "name": "performancenilgiri",
-<<<<<<< HEAD
-  "version": "0.0.3",
-  "description": "CLI tool to create a performance testing project",
-=======
 
-  "version": "0.0.6",
+  "version": "0.0.8",
   "description": "AI Powered performance tool for performance testing",
->>>>>>> d7a1e99e
   "main": "index.js",
   "bin": {
     "performancenilgiri": "index.js"
@@ -16,20 +11,10 @@
     "build": "tsc"
   },
   "dependencies": {
-    "axios": "^1.8.2",
-    "fs": "^0.0.1-security",
-    "inquirer": "^9.2.6",
-    "nilgiriperformance": "^9.9.21",
-    "path": "^0.12.7",
-    "performancenilgiri": "^0.0.6",
-    "pixelmatch": "^5.3.0",
-    "playwright": "^1.51.0",
-    "playwright-chromium": "^1.51.0",
-    "pngjs": "^7.0.0",
-    "pngjs2": "^2.0.0"
+    "axios": "^1.8.1",
+    "inquirer": "^9.2.6"
   },
   "devDependencies": {
-    "@types/node": "^22.13.10",
     "typescript": "^5.0.0"
   },
   "keywords": [
@@ -39,20 +24,6 @@
     "project-setup",
     "Tricon"
   ],
-<<<<<<< HEAD
-  "author": "Your Name",
-  "license": "MIT",
-  "repository": {
-    "type": "git",
-    "url": "git+https://github.com/bhuvaneshp2998/Performance-nilgiri.git"
-  },
-  "type": "commonjs",
-  "bugs": {
-    "url": "https://github.com/bhuvaneshp2998/Performance-nilgiri/issues"
-  },
-  "homepage": "https://github.com/bhuvaneshp2998/Performance-nilgiri#readme"
-=======
   "author": "Bhuvanesh P",
   "license": "MIT"
->>>>>>> d7a1e99e
 }